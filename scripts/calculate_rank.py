################################################################################
 # Copyright (c) 2017 Dan Iorga, Tyler Sorenson, Alastair Donaldson

 # Permission is hereby granted, free of charge, to any person obtaining a copy
 # of this software and associated documentation files (the "Software"), to deal
 # in the Software without restriction, including without limitation the rights
 # to use, copy, modify, merge, publish, distribute, sublicense, and/or sell
 # copies of the Software, and to permit persons to whom the Software is
 # furnished to do so, subject to the following conditions:

 # The above copyright notice and this permission notice shall be included in all
 #copies or substantial portions of the Software.

 # THE SOFTWARE IS PROVIDED "AS IS", WITHOUT WARRANTY OF ANY KIND, EXPRESS OR
 # IMPLIED, INCLUDING BUT NOT LIMITED TO THE WARRANTIES OF MERCHANTABILITY,
 # FITNESS FOR A PARTICULAR PURPOSE AND NONINFRINGEMENT. IN NO EVENT SHALL THE
 # AUTHORS OR COPYRIGHT HOLDERS BE LIABLE FOR ANY CLAIM, DAMAGES OR OTHER
 # LIABILITY, WHETHER IN AN ACTION OF CONTRACT, TORT OR OTHERWISE, ARISING FROM,
 # OUT OF OR IN CONNECTION WITH THE SOFTWARE OR THE USE OR OTHER DEALINGS IN THE
 # SOFTWARE.
################################################################################

import sys
import json
from pprint import pprint


class CalculateRank(object):
    def __init__(self, input_file):
        self._input_file = input_file

    def get_rank(self):
        # Read the configuration in the JSON file
        with open(self._input_file) as data_file:
            experiments_object = json.load(data_file)

        # Sort all the configurations in a list
        dict_list = list()
        for experiment in experiments_object:
            ranked_list = experiments_object[experiment]["it"]
            od = list(sorted(ranked_list.values(), key=lambda x:x['q_value'], reverse=True))
            dict_list.append(od)

        # for it in dict_list:
        #     print()
        #     print()
        #     for i in range(len(it)):
        #         print(it[i]['mapping'])
        #         print(it[i]['q_value'])

        # For each environment. get the rank in the other experiments and store in 'rank'
        for it in dict_list[0]:
            environment = it['mapping']
            rank_list = list()
            # Look it up for each victim(experiment)
            for it2 in dict_list:
                # Find its rank there
                for i in range(len(it2)):
                    env = it2[i]['mapping']
                    if environment == env:
                        rank_here = i
                        break
                rank_list.append(rank_here)
            it['rank'] = rank_list

        # Identify the ones that are not Pareto optimal
        rank_list_bad = list()
        for it1 in dict_list[0]:
            for it2 in dict_list[0]:
                if len([i for i, j in zip(it1['rank'], it2['rank']) if i > j]) == len(it1['rank']):
                    rank_list_bad.append(it1)

        # Put the Pareto Optimal in a list
        paretto_optimal = list()
        for it in dict_list[0]:
            if not (it in rank_list_bad):
                paretto_optimal.append(it)

        # If there are ties, try to break them at fewer comparisons
        if len(paretto_optimal) > 1:
            rank_list_bad = list()
            for it1 in paretto_optimal:
                for it2 in paretto_optimal:
                    if len([i for i, j in zip(it1['rank'], it2['rank']) if i > j]) == len(it1['rank']) - 1:
                        rank_list_bad.append(it1)

            # Put the tie broken ones in a list
            paretto_optimal_tie_break = list()
            for it in paretto_optimal:
                if not (it in rank_list_bad):
                    paretto_optimal_tie_break.append(it)

            print("With no tie breaking")
            for i in range(len(paretto_optimal)):
                print(paretto_optimal[i]['mapping'])
            print("With tie breaking")
            for i in range(len(paretto_optimal_tie_break)):
                print(paretto_optimal_tie_break[i]['mapping'])

        else:
            print(paretto_optimal[0]['mapping'])
<<<<<<< HEAD
=======
            print("There was no tie breaking")
>>>>>>> 58625d37


if __name__ == "__main__":
    if len(sys.argv) != 2:
        print("usage: " + sys.argv[0] + " <ranked_environments>.json\n")
        exit(1)

    rank = CalculateRank(sys.argv[1])

    rank.get_rank()<|MERGE_RESOLUTION|>--- conflicted
+++ resolved
@@ -99,10 +99,7 @@
 
         else:
             print(paretto_optimal[0]['mapping'])
-<<<<<<< HEAD
-=======
             print("There was no tie breaking")
->>>>>>> 58625d37
 
 
 if __name__ == "__main__":
